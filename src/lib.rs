--- conflicted
+++ resolved
@@ -13,24 +13,17 @@
  * limitations under the License.
  */
 
-<<<<<<< HEAD
+#![cfg_attr(all(test, feature = "quickcheck_test"), feature(plugin))]
+#![cfg_attr(all(test, feature = "quickcheck_test"), plugin(quickcheck_macros))]
+
+#[cfg(all(test, feature = "quickcheck_test"))]
+extern crate quickcheck;
 extern crate itertools;
 extern crate linear_map;
-=======
-#![cfg_attr(all(test, feature = "quickcheck_test"), feature(plugin))]
-#![cfg_attr(all(test, feature = "quickcheck_test"), plugin(quickcheck_macros))]
->>>>>>> 7c895a13
 
 pub mod compact;
 pub mod readhex;
 pub mod parse;
 pub mod validate;
-<<<<<<< HEAD
 pub mod nodes;
-pub mod strings;
-=======
-pub mod strings;
-
-#[cfg(all(test, feature = "quickcheck_test"))]
-extern crate quickcheck;
->>>>>>> 7c895a13
+pub mod strings;