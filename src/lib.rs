--- conflicted
+++ resolved
@@ -20,8 +20,5 @@
 pub mod readhex;
 pub mod parse;
 pub mod validate;
-<<<<<<< HEAD
 pub mod nodes;
-=======
-pub mod strings;
->>>>>>> 724b4f9f
+pub mod strings;