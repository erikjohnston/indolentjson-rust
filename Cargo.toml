--- conflicted
+++ resolved
@@ -4,13 +4,10 @@
 version = "0.1.0"
 
 [dependencies]
-<<<<<<< HEAD
 itertools = "0.4.15"
 linear-map = "1.0.0"
-=======
 quickcheck = {version = "0.2", optional = true}
 quickcheck_macros = {version = "0.2", optional = true}
 
 [features]
-quickcheck_test = ["quickcheck", "quickcheck_macros"]  # Enables testing with quickcheck
->>>>>>> 7c895a13
+quickcheck_test = ["quickcheck", "quickcheck_macros"]  # Enables testing with quickcheck